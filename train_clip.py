#!/usr/bin/env python3

import argparse
import pickle
import time
import clip_jax
from einops import rearrange, repeat
import haiku as hk
from jax.tree_util import Partial
import jax
import jax.numpy as jnp
import optax
import PIL
from torch.utils import data
from torchvision import transforms
from tqdm import tqdm, trange
import warnings

from diffusion.cloud_storage import BucketDataset, CoCo
from diffusion.utils import (
    ema_update,
    get_ddpm_schedule,
    psplit, punsplit,
    log_snr_to_alpha_sigma,
    ToMode,
    t_to_alpha_sigma,
    unreplicate,
    to_pil_image,
    worker_init_fn
)
from diffusion.models.clip_latent import diffusion_model

warnings.simplefilter('ignore', PIL.Image.DecompressionBombWarning)

from jax.experimental import host_callback
import wandb

bucket = 'clip-diffusion-01'


p = argparse.ArgumentParser()
p.add_argument('--batch-size', '-bs', type=int, default=64,
                   help='the batch size')
p.add_argument('--ema-decay', type=float, default=0.999,
                   help='the EMA decay')
p.add_argument('--gamma', type=float, default=1.0)
p.add_argument('--resume', type=str,
                   help='the checkpoint to resume from')
p.add_argument('--seed', type=int, default=0,
                   help='the random seed')
p.add_argument('--train-set', type=str, required=True,
                   help='the training set')
p.add_argument('--epochs', type=int, default=10)
p.add_argument('--lr', type=float, default=0.00005)
p.add_argument('--grad-clip', type=float, default=1.0)
p.add_argument('--run-name', type=str, default='CLIP-Diffusion')


def ema_decay_schedule(decay, epoch):
    if epoch < 20:
        return 0.99
    return decay

def resume_training(checkpoint_file):
    with open(checkpoint_file, mode='rb') as param_file: 
        ckpt = pickle.load(param_file, 'rb')
    epoch = ckpt['epoch']
    params = jax.tree_map(jnp.array, ckpt['params'])
    params_ema = jax.tree_map(jnp.array, ckpt['params_ema'])
    opt_state = jax.tree_map(jnp.array, ckpt['opt_state'])
    key = jax.tree_map(jnp.array, ckpt['key'])
    del ckpt
    log_file = open('losses.csv', 'a+')
    return epoch, params, params_ema, opt_state, key, log_file


def get_dataloader(image_size, batch_size, num_processes, local_rank, seed, train_set_dir):
    tf = transforms.Compose([
        ToMode('RGB'),
        transforms.Resize(image_size, interpolation=PIL.Image.LANCZOS),
        transforms.CenterCrop(image_size),
        transforms.ToTensor(),
        transforms.Normalize([0.5], [0.5]),
    ])
    train_set = CoCo(train_set_dir, transform_fn=tf)
    train_sampler = data.DistributedSampler(
        train_set,
        num_processes,
        local_rank,
        seed=seed,
        drop_last=True
    )
    train_dl = data.DataLoader(
        train_set,
        batch_size,
        sampler=train_sampler,
        drop_last=True,
        worker_init_fn=worker_init_fn,
        num_workers=48,
        persistent_workers=True
    )
    return train_dl, train_sampler


def make_normalize(mean, std):
    mean = jnp.array(mean).reshape([3, 1, 1])
    std = jnp.array(std).reshape([3, 1, 1])

    def inner(image):
        return (image - mean) / std
    return inner


def make_clip_embed_fn(image_fn, text_fn, params, normalize):
    clip_size = 224
    # clip_patch_size = 16
    # extent = clip_patch_size // 2
    def f(key, images, texts):
        clip_in = jax.image.resize(images, (*images.shape[:2], clip_size, clip_size), 'cubic')
        #print(clip_in.shape)
        #clip_in = jnp.pad(clip_in, [(0, 0), (0, 0), (extent, extent), (extent, extent)], 'edge')
        #print(clip_in.shape)

        output = jax.lax.cond(
            jax.random.uniform(key, 1) > 0.5,
            lambda: image_fn(params, normalize((clip_in + 1) / 2)),
            lambda: text_fn(params, clip_jax.tokenize([texts]))
        )
        return output
    return f


def make_forward_fn(model, opt, gamma):

    def compute_loss(params, key, images, embeds, extra_args, is_training):
        key, subkey = jax.random.split(key)
        t = jax.random.uniform(subkey, images.shape[:1])
        alphas, sigmas = t_to_alpha_sigma(t)
        key, subkey = jax.random.split(key)
        image_noise = jax.random.normal(subkey, images.shape)
        embed_noise = jax.random.normal(subkey, embeds.shape)
        noised_images = images * alphas[:, None, None, None] + image_noise * sigmas[:, None, None, None]
        noised_embeds = embeds * alphas[:, None] + embed_noise * sigmas[:, None]
        image_targets = image_noise * alphas[:, None, None, None] - images * sigmas[:, None, None, None]
        embed_targets = embed_noise * alphas[:, None] - embeds * sigmas[:, None]
        v_im, v_emb = model.apply(params, key, noised_images, t, noised_embeds, extra_args, is_training)
        im_loss = jnp.mean(jnp.square(v_im - image_targets))
        emb_loss = jnp.mean(jnp.square(v_emb - embed_targets))
        #im_loss, emb_loss = host_callback.id_print((im_loss, emb_loss), what='Image, Embed')
        return 0.5 * (im_loss + gamma * emb_loss), (im_loss, emb_loss)
        

    def train_step(params, opt_state, key, inputs, embeddings, extra_args, axis_name='i'):
        loss_grads = jax.value_and_grad(compute_loss, has_aux=True)(params, key, inputs, embeddings, extra_args, jnp.array(1))
        loss_aux, grads = jax.lax.pmean(loss_grads, axis_name)
        loss, aux_data = loss_aux
        updates, opt_state = opt.update(grads, opt_state, params)
        params = optax.apply_updates(params, updates)
        return loss, params, opt_state, aux_data
    
    return train_step




def main():
    args = p.parse_args()

    wandb.init(
        project="clip-diffusion",
        entity="dstander",
        config=args,
        name=args.run_name
    )

    num_devices = jax.device_count()
    num_local_devices = jax.local_device_count()
    num_processes = jax.process_count()
    local_rank = jax.process_index()

    size = 256
    shape = (3, size, size)

    train_dl, train_sampler = get_dataloader(
        size,
        args.batch_size,
        num_processes,
        local_rank,
        args.seed,
        args.train_set
    )
    normalize = make_normalize(
        mean=[0.48145466, 0.4578275, 0.40821073],
        std=[0.26862954, 0.26130258, 0.27577711]
    )

    image_fn, text_fn, clip_params, _ = clip_jax.load('ViT-B/16')


    clip_embed = make_clip_embed_fn(image_fn, text_fn, clip_params, normalize)

    p_ema_update = jax.pmap(ema_update, in_axes=(0, 0, None))


    model = hk.transform(diffusion_model)

    opt = optax.chain(
<<<<<<< HEAD
        optax.adam(args.lr),
=======
        optax.fromage(args.lr),
>>>>>>> d61e2c1c
        optax.clip(args.grad_clip)
    )
    key = jax.random.PRNGKey(args.seed)
    
    if not args.resume:
        key, subkey = jax.random.split(key)
        epoch = 0
        params = model.init(
            subkey,
            jnp.zeros([1, *shape]),
            jnp.zeros([1]),
            jnp.zeros([1, 512]),
            {},
            jnp.array(0.0)
        )
        
        params = jax.tree_map(lambda x: x / 2, params)
        params_ema = params
        opt_state = opt.init(params)
        log_file = open('losses.csv', 'w')
        print('epoch', 'i', 'time', 'loss', sep=',', file=log_file, flush=True)
    else:
        epoch, params, params_ema, opt_state, key, log_file = resume_training(args.resume)

    get_ema_decay = Partial(ema_decay_schedule, args.ema_decay)

        
    print('Model parameters:', hk.data_structures.tree_size(params))

    params = jax.device_put_replicated(params, jax.local_devices())
    params_ema = jax.device_put_replicated(params_ema, jax.local_devices())
    opt_state = jax.device_put_replicated(opt_state, jax.local_devices())

    key = jax.random.split(key, num_processes)[local_rank]

    train_step = make_forward_fn(model, opt, args.gamma)


    def train_one_epoch(params, params_ema, opt_state, key):
        pmap_train_step = jax.pmap(train_step, axis_name='i')
        for i, batch in enumerate(tqdm(train_dl)):
            key, subkey = jax.random.split(key)
            batch_embeds = clip_embed(subkey, *batch)
            images = jax.tree_map(lambda x: psplit(jnp.array(x), num_local_devices), batch)
            embeds = jax.tree_map(lambda x: psplit(x, num_local_devices), batch_embeds)
            key, subkey = jax.random.split(key)
            keys = jnp.stack(jax.random.split(subkey, num_local_devices))
            loss, params, opt_state, aux_data = pmap_train_step(
                params,
                opt_state,
                keys,
                images,
                embeds,
                {}
            )
            #print(aux_data)
            params_ema = p_ema_update(params, params_ema, get_ema_decay(epoch))
            aux_data = unreplicate(aux_data)
            batch_log = {'image_loss': aux_data[0], 'embedding_loss': aux_data[1], 'epoch': epoch, 'loss': unreplicate(loss)}
            wandb.log(batch_log)
            # print(epoch, i, time.time(), unreplicate(loss), sep=',', file=log_file, flush=True)
            if i % 50 == 0:
                tqdm.write(f'Epoch {epoch}, iteration {i}, loss {unreplicate(loss):g}')
        return params, params_ema, opt_state

    def sample_step(params, key, x_t, y_t, log_snr, log_snr_next, eta, extra_args):
        dummy_key = jax.random.PRNGKey(0)
        v_im, v_lat = model.apply(
            params,
            dummy_key,
            x_t,
            repeat(log_snr, '-> n', n=x_t.shape[0]),
            y_t,
            extra_args,
            jnp.array(0)
        )
        key, subkey = jax.random.split(key)
        alpha, sigma = log_snr_to_alpha_sigma(log_snr)
        x_pred = x_t * alpha - v_im * sigma
        x_eps = x_t * sigma + v_im * alpha
        y_pred = y_t * alpha - v_lat * sigma
        y_eps = y_t * sigma - v_lat * alpha
        alpha_next, sigma_next = log_snr_to_alpha_sigma(log_snr_next)
        ddim_sigma = eta * jnp.sqrt(sigma_next**2 / sigma**2) * jnp.sqrt(1 - alpha**2 / alpha_next**2)
        adjusted_sigma = jnp.sqrt(sigma_next**2 - ddim_sigma**2)
        x_t = x_pred * alpha_next + x_eps * adjusted_sigma
        y_t = y_pred * alpha_next + y_eps * adjusted_sigma
        y_t = y_t + jax.random.normal(subkey, y_t.shape) * ddim_sigma
        x_t = x_t + jax.random.normal(key, x_t.shape) * ddim_sigma
        return x_t, y_t, x_pred

    def sample(params, key, x_t, steps, eta, extra_args):
        t = jnp.linspace(1, 0, steps + 1)[:-1]
        log_snrs = get_ddpm_schedule(t)
        pmap_sample_step = jax.pmap(sample_step, in_axes=(0, 0, 0, None, None, None, 0))
        for i in trange(steps):
            key, subkey = jax.random.split(key)
            keys = jnp.stack(jax.random.split(subkey, num_local_devices))
            if i < steps - 1:
                x_t, y_t, _ = pmap_sample_step(
                    params,
                    keys,
                    x_t,
                    y_t,
                    log_snrs[i],
                    log_snrs[i + 1],
                    eta,
                    extra_args
                )
            else:
                _, _, pred = pmap_sample_step(
                    params,
                    keys,
                    x_t,
                    y_t,
                    log_snrs[i],
                    log_snrs[i],
                    eta,
                    extra_args
                )
        return pred

    def save():
        if local_rank != 0:
            return
        obj = {
            'params': unreplicate(params),
            'params_ema': unreplicate(params_ema),
            'opt_state': unreplicate(opt_state),
            'epoch': epoch,
            'key': key
        }
        with open('model.pkl', 'wb') as f:
            pickle.dump(obj, f)

    def demo(key):
        if local_rank != 0:
            return
        tqdm.write('Sampling...')
        outs = []
        for _ in trange(1):
            key, subkey = jax.random.split(key)
            noise = jax.random.normal(subkey, [8, 8, *shape])
            key, subkey = jax.random.split(key)
            out = punsplit(sample(params_ema, subkey, noise, 1000, 1, {}))
            outs.append(out)
        out = jnp.concatenate(outs, axis=0)
        grid = rearrange(out, '(s1 s2) c h w -> c (s1 h) (s2 w)', s1=8)
        to_pil_image(grid).save(f'demo_{epoch:06}.png')

    try:
        key, subkey = jax.random.split(key)
        demo(subkey)
        while epoch < args.epochs:
            tqdm.write(f'Epoch {epoch}')
            key, subkey = jax.random.split(key)
            train_sampler.set_epoch(epoch)
            params, params_ema, opt_state = train_one_epoch(params, params_ema, opt_state, subkey)
            epoch += 1
            tqdm.write('')
            if epoch % 5 == 0:
                key, subkey = jax.random.split(key)
                demo(subkey)
            if epoch % 5 == 0:
                save()
    except KeyboardInterrupt:
        pass


if __name__ == '__main__':
    main()<|MERGE_RESOLUTION|>--- conflicted
+++ resolved
@@ -205,11 +205,7 @@
     model = hk.transform(diffusion_model)
 
     opt = optax.chain(
-<<<<<<< HEAD
         optax.adam(args.lr),
-=======
-        optax.fromage(args.lr),
->>>>>>> d61e2c1c
         optax.clip(args.grad_clip)
     )
     key = jax.random.PRNGKey(args.seed)
