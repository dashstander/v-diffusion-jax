#!/usr/bin/env python3

import argparse
import pickle
import time
import clip_jax
from einops import rearrange, repeat
import haiku as hk
from jax.tree_util import Partial
import jax
import jax.numpy as jnp
import optax
import PIL
from torch.utils import data
from torchvision import transforms
from tqdm import tqdm, trange
import warnings

from diffusion.clip_tokenizer import tokenize
from diffusion.cloud_storage import ImageDataset
from diffusion.utils import (
    ema_update,
    get_sampling_schedule,
    psplit, punsplit,
    log_snr_to_alpha_sigma,
    ToMode,
    t_to_alpha_sigma,
    unreplicate,
    to_pil_image,
    worker_init_fn
)
from diffusion.models.clip_latent import diffusion_model

warnings.simplefilter('ignore', PIL.Image.DecompressionBombWarning)

from jax.experimental import host_callback
import wandb

bucket = 'clip-diffusion-01'


p = argparse.ArgumentParser()
p.add_argument('--batch-size', '-bs', type=int, default=64,
                   help='the batch size')
p.add_argument('--ema-decay', type=float, default=0.999,
                   help='the EMA decay')
p.add_argument('--gamma', type=float, default=1.0)
p.add_argument('--resume', type=str,
                   help='the checkpoint to resume from')
p.add_argument('--seed', type=int, default=0,
                   help='the random seed')
p.add_argument('--train-set', type=str, required=True,
                   help='the training set')
p.add_argument('--epochs', type=int, default=10)
p.add_argument('--lr', type=float, default=0.00005)
p.add_argument('--grad-clip', type=float, default=1.0)
p.add_argument('--run-name', type=str, default='CLIP-Diffusion')
p.add_argument('--accum-grads', type=int, default=1)


def ema_decay_schedule(decay, epoch):
    if epoch < 20:
        return 0.99
    return decay

def resume_training(checkpoint_file):
    with open(checkpoint_file, mode='rb') as param_file: 
        ckpt = pickle.load(param_file, 'rb')
    epoch = ckpt['epoch']
    params = jax.tree_map(jnp.array, ckpt['params'])
    params_ema = jax.tree_map(jnp.array, ckpt['params_ema'])
    opt_state = jax.tree_map(jnp.array, ckpt['opt_state'])
    key = jax.tree_map(jnp.array, ckpt['key'])
    del ckpt
    log_file = open('losses.csv', 'a+')
    return epoch, params, params_ema, opt_state, key, log_file


def get_dataloader(image_size, batch_size, num_processes, local_rank, seed, train_set_dir):
    tf = transforms.Compose([
        ToMode('RGB'),
        transforms.Resize(image_size, interpolation=PIL.Image.LANCZOS),
        transforms.CenterCrop(image_size),
        transforms.ToTensor(),
        transforms.Normalize([0.5], [0.5]),
    ])
    train_set = ImageDataset(tf, train_set_dir)
    train_sampler = data.DistributedSampler(
        train_set,
        num_processes,
        local_rank,
        seed=seed,
        drop_last=True
    )
    train_dl = data.DataLoader(
        train_set,
        batch_size,
        sampler=train_sampler,
        drop_last=True,
        worker_init_fn=worker_init_fn,
        num_workers=48,
        persistent_workers=True
    )
    return train_dl, train_sampler

def save(params, params_ema, opt_state, epoch, key):
    if jax.process_index() != 0:
        return
    obj = {
        'params': unreplicate(params),
        'params_ema': unreplicate(params_ema),
        'opt_state': unreplicate(opt_state),
        'epoch': epoch,
        'key': key
    }
    with open('model.pkl', 'wb') as f:
        pickle.dump(obj, f)


def make_normalize(mean, std):
    mean = jnp.array(mean).reshape([3, 1, 1])
    std = jnp.array(std).reshape([3, 1, 1])

    def inner(image):
        return (image - mean) / std
    return inner


def make_clip_embed_fn(image_fn, text_fn, params, normalize):
    clip_size = 224
    # clip_patch_size = 16
    # extent = clip_patch_size // 2
    def f(batch, key):
        images = batch['image_tensor']
        texts = batch['text']
        clip_in = jax.image.resize(jnp.array(images), (*images.shape[:2], clip_size, clip_size), 'cubic')
        image_embeds = image_fn(params, normalize((clip_in + 1) / 2))
        text_embeds = text_fn(params, tokenize(texts))
        dice_roll = jnp.repeat(
            jax.random.uniform(key, [text_embeds.shape[0],]),
            text_embeds.shape[1]
        ).reshape(text_embeds.shape)
        #print(clip_in.shape)
        #clip_in = jnp.pad(clip_in, [(0, 0), (0, 0), (extent, extent), (extent, extent)], 'edge')
        #print(clip_in.shape)
        return jax.lax.select(dice_roll > 0.5, image_embeds, text_embeds)
    return f


def make_forward_fn(model, opt, gamma):

    def compute_loss(params, key, images, embeds, extra_args, is_training):
        key, subkey = jax.random.split(key)
        t = jax.random.uniform(subkey, images.shape[:1])
        alphas, sigmas = t_to_alpha_sigma(t)
        key, subkey = jax.random.split(key)
        image_noise = jax.random.normal(subkey, images.shape)
        embed_noise = jax.random.normal(subkey, embeds.shape)
        noised_images = images * alphas[:, None, None, None] + image_noise * sigmas[:, None, None, None]
        noised_embeds = embeds * alphas[:, None] + embed_noise * sigmas[:, None]
        image_targets = image_noise * alphas[:, None, None, None] - images * sigmas[:, None, None, None]
        embed_targets = embed_noise * alphas[:, None] - embeds * sigmas[:, None]
        v_im, v_emb = model.apply(params, key, noised_images, t, noised_embeds, extra_args, is_training)
        im_loss = jnp.mean(jnp.square(v_im - image_targets))
        emb_loss = jnp.mean(jnp.square(v_emb - embed_targets))
        #im_loss, emb_loss = host_callback.id_print((im_loss, emb_loss), what='Image, Embed')
        return 0.5 * (im_loss + gamma * emb_loss), (im_loss, emb_loss)
        

    def train_step(params, opt_state, key, inputs, embeddings, extra_args, axis_name='i'):
        loss_grads = jax.value_and_grad(compute_loss, has_aux=True)(params, key, inputs, embeddings, extra_args, jnp.array(1))
        loss_aux, grads = jax.lax.pmean(loss_grads, axis_name)
        loss, aux_data = loss_aux
        updates, opt_state = opt.update(grads, opt_state, params)
        params = optax.apply_updates(params, updates)
        return loss, params, opt_state, aux_data
    
    return train_step


def make_sample_fn(model, num_local_devices):
    def sample_step(params, key, x_t, y_t, log_snr, log_snr_next, eta, extra_args):
        keys = jax.random.split(key, num=3)
        v_im, v_lat = model.apply(
            params,
            keys[0],
            x_t,
            repeat(log_snr, '-> n', n=x_t.shape[0]),
            extra_args,
            jnp.array(0)
        )
        alpha, sigma = log_snr_to_alpha_sigma(log_snr)
        alpha_next, sigma_next = log_snr_to_alpha_sigma(log_snr_next)
        pred_im = x_t * alpha - v_im * sigma
        eps_im = x_t * sigma + v_im * alpha
        pred_lat = y_t * alpha - v_lat * sigma
        eps_lat = y_t * sigma - v_lat * alpha
        ddim_sigma = eta * jnp.sqrt(sigma_next**2 / sigma**2) * jnp.sqrt(1 - alpha**2 / alpha_next**2)
        adjusted_sigma = jnp.sqrt(sigma_next**2 - ddim_sigma**2)
        x_t = pred_im * alpha_next + eps_im * adjusted_sigma + jax.random.normal(keys[1], x_t.shape) * ddim_sigma
        y_t = pred_lat * alpha_next + eps_lat * adjusted_sigma + jax.random.normal(keys[2], y_t.shape) * ddim_sigma
        return x_t, y_t, pred_im

    def sample(params, key, x_t, steps, eta, extra_args):
        log_snrs = get_sampling_schedule(steps)
        pmap_sample_step = jax.pmap(sample_step, in_axes=(0, 0, 0, 0, None, None, None, 0))
        for i in trange(steps-1):
            key, subkey = jax.random.split(key)
            keys = jnp.stack(jax.random.split(subkey, num_local_devices))
            x_t, y_t, pred = pmap_sample_step(
                params,
                keys,
                x_t,
                y_t,
                log_snrs[i],
                log_snrs[i + 1],
                eta,
                extra_args
            )
        return pred

    return sample

def demo(sample_fn, key, params_ema, epoch, shape):
    if jax.process_index() != 0:
        return
    tqdm.write('Sampling...')
    outs = []
    for _ in trange(1):
        tqdm.write('Sampling unconditional...')
        key, subkey = jax.random.split(key)
        noise = jax.random.normal(subkey, [8, 8, *shape])
        key, subkey = jax.random.split(key)
        out = punsplit(sample_fn(params_ema, subkey, noise, 1000, 1, {}))
        outs.append(out)
    out = jnp.concatenate(outs, axis=0)
    grid = rearrange(out, '(s1 s2) c h w -> c (s1 h) (s2 w)', s1=8)
    image = to_pil_image(grid)
    image.save(f'demo_{epoch:06}.png')
    wandb.log({'demo': image})



def main():
    args = p.parse_args()

    wandb.init(
        project="clip-diffusion",
        entity="dstander",
        config=args,
        name=args.run_name
    )

    num_devices = jax.device_count()
    num_local_devices = jax.local_device_count()
    num_processes = jax.process_count()
    local_rank = jax.process_index()

    size = 256
    shape = (3, size, size)
    num_grad_acc_steps = args.accum_grad

    train_dl, train_sampler = get_dataloader(
        size,
        args.batch_size,
        num_processes,
        local_rank,
        args.seed,
        args.train_set
    )
    normalize = make_normalize(
        mean=[0.48145466, 0.4578275, 0.40821073],
        std=[0.26862954, 0.26130258, 0.27577711]
    )
    image_fn, text_fn, clip_params, _ = clip_jax.load('ViT-B/16')
    clip_embed = make_clip_embed_fn(image_fn, text_fn, clip_params, normalize)
    p_ema_update = jax.pmap(ema_update, in_axes=(0, 0, None))
    model = hk.transform(diffusion_model)

<<<<<<< HEAD
    optim_pieces = [optax.adam(args.lr), optax.clip(args.grad_clip)]
    if num_grad_acc_steps > 1:
        optim_pieces.append(optax.apply_every(num_grad_acc_steps))

    opt = optax.chain(* optim_pieces)
=======
    opt = optax.chain(
        optax.fromage(args.lr),
        optax.clip(args.grad_clip)
    )
>>>>>>> 8a861ec2
    key = jax.random.PRNGKey(args.seed)
    
    if not args.resume:
        key, subkey = jax.random.split(key)
        epoch = 0
        params = model.init(
            subkey,
            jnp.zeros([1, *shape]),
            jnp.zeros([1]),
            jnp.zeros([1, 512]),
            {},
            jnp.array(0.0)
        )
        params = jax.tree_map(lambda x: x / 2, params)
        params_ema = params
        opt_state = opt.init(params)
        log_file = open('losses.csv', 'w')
        print('epoch', 'i', 'time', 'loss', sep=',', file=log_file, flush=True)
    else:
        epoch, params, params_ema, opt_state, key, log_file = resume_training(args.resume)

    get_ema_decay = Partial(ema_decay_schedule, args.ema_decay)
        
    print('Model parameters:', hk.data_structures.tree_size(params))

    params = jax.device_put_replicated(params, jax.local_devices())
    params_ema = jax.device_put_replicated(params_ema, jax.local_devices())
    opt_state = jax.device_put_replicated(opt_state, jax.local_devices())

    key = jax.random.split(key, num_processes)[local_rank]

    train_step = make_forward_fn(model, opt, args.gamma)
    sample = jax.jit(make_sample_fn(model, num_local_devices))

    def train_one_epoch(params, params_ema, opt_state, key):
        pmap_train_step = jax.pmap(train_step, axis_name='i')
        accumulated_losses = {'image': [], 'latent': [], 'total': []}
        for i, batch in enumerate(tqdm(train_dl)):
            key, subkey = jax.random.split(key)
            batch_embeds = clip_embed(batch, subkey)
            images = jax.tree_map(lambda x: psplit(jnp.array(x), num_local_devices), batch['image_tensor'])
            embeds = jax.tree_map(lambda x: psplit(x, num_local_devices), batch_embeds)
            key, subkey = jax.random.split(key)
            keys = jnp.stack(jax.random.split(subkey, num_local_devices))
            loss, params, opt_state, aux_data = pmap_train_step(
                params,
                opt_state,
                keys,
                images,
                embeds,
                {}
            )
            params_ema = p_ema_update(params, params_ema, get_ema_decay(epoch))
            aux_data = unreplicate(aux_data)
            batch_log = {'image_loss': aux_data[0], 'embedding_loss': aux_data[1], 'epoch': epoch, 'loss': unreplicate(loss)}
            if num_grad_acc_steps > 1:
                accumulated_losses['accum_image'].append(batch_log['image_loss'])
                accumulated_losses['accum_latent'].append(batch_log['latent'])
                accumulated_losses['accum_total'].append(batch_log['total'])
                if i % (num_grad_acc_steps - 1) == 0:
                    batch_log.update(
                        jax.tree_util.map(
                            lambda x: jnp.mean(jnp.array(x)),
                            accumulated_losses
                        )
                    )
                    accumulated_losses = {'image': [], 'latent': [], 'total': []}
            wandb.log(batch_log)
            if i % 50 == 0:
                tqdm.write(f'Epoch {epoch}, iteration {i}, loss {unreplicate(loss):g}')
        return params, params_ema, opt_state

    try:
        key, subkey = jax.random.split(key)
        if epoch > 0:
            demo(sample, subkey, params_ema, epoch)
        while epoch < args.epochs:
            tqdm.write(f'Epoch {epoch}')
            key, subkey = jax.random.split(key)
            train_sampler.set_epoch(epoch)
            params, params_ema, opt_state = train_one_epoch(params, params_ema, opt_state, subkey)
            epoch += 1
            tqdm.write('')
            if epoch % 5 == 0:
                key, subkey = jax.random.split(key)
                demo(sample, subkey, params_ema, epoch)
            if epoch % 5 == 0:
                save(params, params_ema, opt_state, epoch, subkey)
    except KeyboardInterrupt:
        pass


if __name__ == '__main__':
    main()<|MERGE_RESOLUTION|>--- conflicted
+++ resolved
@@ -277,18 +277,11 @@
     p_ema_update = jax.pmap(ema_update, in_axes=(0, 0, None))
     model = hk.transform(diffusion_model)
 
-<<<<<<< HEAD
     optim_pieces = [optax.adam(args.lr), optax.clip(args.grad_clip)]
     if num_grad_acc_steps > 1:
         optim_pieces.append(optax.apply_every(num_grad_acc_steps))
 
     opt = optax.chain(* optim_pieces)
-=======
-    opt = optax.chain(
-        optax.fromage(args.lr),
-        optax.clip(args.grad_clip)
-    )
->>>>>>> 8a861ec2
     key = jax.random.PRNGKey(args.seed)
     
     if not args.resume:
